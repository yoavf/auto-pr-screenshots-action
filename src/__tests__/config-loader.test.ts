import { promises as fs } from 'node:fs';
import {
  loadConfig,
  normalizeConfig,
  normalizeViewport,
  type RawConfig,
  validateConfig,
} from '../config-loader';

jest.mock('node:fs', () => ({
  promises: {
    readFile: jest.fn(),
  },
}));

jest.mock('../logger', () => ({
  logger: {
    debug: jest.fn(),
    error: jest.fn(),
    info: jest.fn(),
    success: jest.fn(),
    warn: jest.fn(),
  },
}));

describe('config-loader', () => {
  beforeEach(() => {
    jest.clearAllMocks();
  });

  describe('loadConfig', () => {
    it('should load and parse YAML config file', async () => {
      const mockYaml = `
version: 1
screenshots:
  - name: home
    url: http://localhost:3000
    viewport: desktop
  - name: about
    url: http://localhost:3000/about
    viewport: mobile
`;
      (fs.readFile as jest.Mock).mockResolvedValue(mockYaml);

      const config = await loadConfig('.github/screenshots.config.yml');

      expect(config.version).toBe(1);
      expect(config.screenshots).toHaveLength(2);
      expect(config.screenshots[0].name).toBe('home');
      expect(config.screenshots[0].viewport).toEqual({ width: 1440, height: 900 });
      expect(config.screenshots[1].viewport).toEqual({
        width: 390,
        height: 844,
        deviceScaleFactor: 3,
      });
    });

    it('should throw specific error when file not found', async () => {
      const error = new Error('ENOENT') as NodeJS.ErrnoException;
      error.code = 'ENOENT';
      (fs.readFile as jest.Mock).mockRejectedValue(error);

      await expect(loadConfig('missing.yml')).rejects.toThrow('Config file not found: missing.yml');
    });

    it('should throw generic error for other failures', async () => {
      (fs.readFile as jest.Mock).mockRejectedValue(new Error('Permission denied'));

      await expect(loadConfig('config.yml')).rejects.toThrow(
        'Failed to load config: Permission denied',
      );
    });
  });

  describe('validateConfig', () => {
    it('should validate correct config', () => {
      const config = {
        version: 1,
        screenshots: [{ name: 'test', url: 'http://localhost' }],
      };

      expect(() => validateConfig(config)).not.toThrow();
    });

    it('should throw if config is not an object', () => {
      expect(() => validateConfig(null)).toThrow('Config must be an object');
      expect(() => validateConfig('string')).toThrow('Config must be an object');
      expect(() => validateConfig(123)).toThrow('Config must be an object');
    });

    it('should throw if no screenshots provided', () => {
      expect(() => validateConfig({ version: 1, screenshots: [] })).toThrow(
        'Config must include at least one screenshot',
      );
    });

    it('should throw if screenshot missing name', () => {
      const config = {
        screenshots: [{ url: 'http://localhost' }],
      };
      expect(() => validateConfig(config)).toThrow('Each screenshot must have a name');
    });

    it('should throw if screenshot missing url and path', () => {
      const config = {
        screenshots: [{ name: 'test' }],
      };
      expect(() => validateConfig(config)).toThrow(
        'Screenshot "test" must have either url or path',
      );
    });

    it('should accept path instead of url', () => {
      const config = {
        screenshots: [{ name: 'test', path: '/home' }],
      };
      expect(() => validateConfig(config)).not.toThrow();
    });
  });

  describe('normalizeViewport', () => {
    it('should return desktop dimensions by default', () => {
      expect(normalizeViewport()).toEqual({ width: 1440, height: 900 });
    });

    it('should handle viewport presets', () => {
      expect(normalizeViewport('desktop')).toEqual({ width: 1440, height: 900 });
      expect(normalizeViewport('laptop')).toEqual({ width: 1366, height: 768 });
      expect(normalizeViewport('tablet')).toEqual({ width: 768, height: 1024 });
      expect(normalizeViewport('mobile')).toEqual({
        width: 390,
        height: 844,
        deviceScaleFactor: 3,
      });
    });

    it('should handle custom viewport object', () => {
      const custom = { width: 1920, height: 1080, deviceScaleFactor: 2 };
      expect(normalizeViewport(custom)).toEqual(custom);
    });

    it('should throw for unknown preset', () => {
      expect(() => normalizeViewport('unknown')).toThrow('Unknown viewport preset: unknown');
    });
  });

  describe('normalizeConfig', () => {
    it('should normalize config with defaults', () => {
<<<<<<< HEAD
      const raw = {
=======
      const raw: RawConfig = {
>>>>>>> 274a68af
        screenshots: [{ name: 'test', url: 'http://localhost' }],
      };

      const normalized = normalizeConfig(raw);

      expect(normalized.version).toBe(1);
      expect(normalized.output).toEqual({
        branch: 'gh-screenshots',
        comment: {
          template: 'default',
          group_by: 'viewport',
        },
      });
    });

    it('should convert path to localhost URL', () => {
<<<<<<< HEAD
      const raw = {
=======
      const raw: RawConfig = {
>>>>>>> 274a68af
        screenshots: [{ name: 'test', path: '/about' }],
      };

      const normalized = normalizeConfig(raw);
      expect(normalized.screenshots[0].url).toBe('http://localhost:3000/about');
    });

    it('should handle wait_for alias', () => {
<<<<<<< HEAD
      const raw = {
=======
      const raw: RawConfig = {
>>>>>>> 274a68af
        screenshots: [{ name: 'test', url: 'http://localhost', wait_for: '.loaded' }],
      };

      const normalized = normalizeConfig(raw);
      expect(normalized.screenshots[0].waitFor).toBe('.loaded');
    });
  });
});<|MERGE_RESOLUTION|>--- conflicted
+++ resolved
@@ -146,11 +146,7 @@
 
   describe('normalizeConfig', () => {
     it('should normalize config with defaults', () => {
-<<<<<<< HEAD
-      const raw = {
-=======
       const raw: RawConfig = {
->>>>>>> 274a68af
         screenshots: [{ name: 'test', url: 'http://localhost' }],
       };
 
@@ -167,11 +163,7 @@
     });
 
     it('should convert path to localhost URL', () => {
-<<<<<<< HEAD
-      const raw = {
-=======
       const raw: RawConfig = {
->>>>>>> 274a68af
         screenshots: [{ name: 'test', path: '/about' }],
       };
 
@@ -180,11 +172,7 @@
     });
 
     it('should handle wait_for alias', () => {
-<<<<<<< HEAD
-      const raw = {
-=======
       const raw: RawConfig = {
->>>>>>> 274a68af
         screenshots: [{ name: 'test', url: 'http://localhost', wait_for: '.loaded' }],
       };
 
